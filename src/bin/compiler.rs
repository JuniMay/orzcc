--- conflicted
+++ resolved
@@ -252,6 +252,21 @@
                 // mut ir, &pipe_basic, 32, 8);
             }
 
+            // auto parallelize
+            {
+                // dump before parallelize
+                // ir.alloc_all_names();
+                // std::fs::write("./before.orzir", format!("{}", ir.display(true)))?;
+
+                passman.run_pipeline(&mut ir, &pipe_parallelize, 32, 1);
+
+                // dump after parallelize
+                ir.alloc_all_names();
+                // std::fs::write("./after.orzir", format!("{}",
+                // ir.display(true)))?; passman.run_pipeline(&
+                // mut ir, &pipe_basic, 32, 8);
+            }
+
             // legalize to remove high level operations.
             {
                 passman.run_transform(LEGALIZE, &mut ir, 1);
@@ -318,9 +333,6 @@
 
                 let iter = passman.run_pipeline(&mut ir, &pipe_gvn, 32, 8);
                 println!("pipeline gvn iterations: {}", iter);
-
-                let iter = passman.run_pipeline(&mut ir, &pipe_gvn, 32, 8);
-                println!("pipeline gvn iterations: {}", iter);
             }
 
             // optimize address generation inside loops.
@@ -459,11 +471,8 @@
 
     Legalize::register(passman);
     BlockReorder::register(passman);
-<<<<<<< HEAD
+    SplitCriticalEdge::register(passman);
     AutoParallelize::register(passman);
-=======
-    SplitCriticalEdge::register(passman);
->>>>>>> 9f89a7df
 }
 
 fn cli(passman: &mut PassManager) -> Command {
