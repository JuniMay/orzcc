--- conflicted
+++ resolved
@@ -232,11 +232,8 @@
         if cmd.opt > 0 {
             riscv64::run_peephole(lower_ctx.mctx_mut(), &cmd.lower_cfg);
             SimplifyCfg::run(lower_ctx.mctx_mut(), &cmd.lower_cfg);
-<<<<<<< HEAD
-=======
             RegisterCoalescing::run::<RvLowerSpec>(&mut lower_ctx, &cmd.lower_cfg);
             schedule(lower_ctx.mctx_mut(), &cmd.lower_cfg, Some(128));
->>>>>>> 4f121625
         }
 
         if let Some(emit_vcode) = &cmd.emit_vcode {
