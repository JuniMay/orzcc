use crate::ir::{types::Type, values::CastOp};

use super::{tokens::Span, InstKind};

/// An abstract syntax tree.
#[derive(Debug)]
pub struct Ast {
    pub(super) items: Vec<AstNodeBox>,
}

impl Default for Ast {
    fn default() -> Self {
        Self::new()
    }
}

impl Ast {
    pub fn new() -> Self {
        Self { items: Vec::new() }
    }

    /// Push an item to the abstract syntax tree.
    pub fn push(&mut self, item: AstNodeBox) {
        self.items.push(item);
    }
}

pub type AstNodeBox = Box<AstNode>;

/// An abstract syntax tree node.
#[derive(Debug)]
pub struct AstNode {
    pub(super) span: Span,
    pub(super) kind: AstNodeKind,
}

impl AstNode {
    pub fn new_boxed(kind: AstNodeKind, span: Span) -> AstNodeBox {
        Box::new(AstNode { span, kind })
    }
}

impl AstNode {
    pub fn new_boxed_global_ident(name: String, span: Span) -> AstNodeBox {
        AstNode::new_boxed(AstNodeKind::GlobalIdent(name), span)
    }

    pub fn new_boxed_local_ident(name: String, span: Span) -> AstNodeBox {
        AstNode::new_boxed(AstNodeKind::LocalIdent(name), span)
    }

    pub fn new_boxed_bytes(bytes: Vec<u8>, span: Span) -> AstNodeBox {
        AstNode::new_boxed(AstNodeKind::Bytes(bytes), span)
    }

    pub fn new_boxed_zero(span: Span) -> AstNodeBox {
        AstNode::new_boxed(AstNodeKind::Zero, span)
    }

    pub fn new_boxed_undef(span: Span) -> AstNodeBox {
        AstNode::new_boxed(AstNodeKind::Undef, span)
    }
}

#[derive(Debug)]
pub enum AstNodeKind {
    /// Type definition
    TypeDef(TypeDef),

    /// Global/Cosntant definition
    GlobalDef(GlobalDef),

    /// Function declaration
    FunctionDecl(FunctionDecl),

    /// Function definition
    FunctionDef(FunctionDef),

    /// Block
    Block(Block),

    /// Instruction
    Inst(Inst),

    /// Array value
    Array(Array),

    /// Struct value
    Struct(Struct),

    /// Bytes (a literal number)
    Bytes(Vec<u8>),

    /// Global identifier
    GlobalIdent(String),

    /// Label identifier
    LabelIdent(String),

    /// Type identifier
    TypeIdent(String),

    /// Local identifier
    LocalIdent(String),

    /// Zero
    Zero,

    /// Undef
    Undef,

    /// A typed operand
    Operand(Operand),

    /// A callee (block or function)
    Callee(Callee),
}

/// The callee with args of a block or function.
#[derive(Debug)]
pub struct Callee {
    /// Name of the callee.
    pub name: String,

    /// Arguments of the callee.
    pub args: Vec<AstNodeBox>,
}

impl Callee {
    pub fn new_boxed(name: String, args: Vec<AstNodeBox>, span: Span) -> AstNodeBox {
        AstNode::new_boxed(AstNodeKind::Callee(Callee { name, args }), span)
    }
}

/// The operand of an instruction, with type.
#[derive(Debug)]
pub struct Operand {
    /// The type of the operand.
    pub ty: Option<Type>,

    /// The value of the operand.
    pub value: AstNodeBox,
}

impl Operand {
    pub fn new_boxed(ty: Option<Type>, value: AstNodeBox, span: Span) -> AstNodeBox {
<<<<<<< HEAD
        let mut node = AstNode::new_boxed(AstNodeKind::Operand(Operand { ty, value }));
        node.span = Some(span);
        node
=======
        AstNode::new_boxed(AstNodeKind::Operand(Operand { ty, value }), span)
>>>>>>> 213a4b5e
    }
}
#[derive(Debug)]
pub struct TypeDef {
    /// The name of the identified type.
    pub name: String,

    /// The actual type.
    pub ty: Type,
}

impl TypeDef {
    pub fn new_boxed(name: String, ty: Type, span: Span) -> AstNodeBox {
        AstNode::new_boxed(AstNodeKind::TypeDef(TypeDef { name, ty }), span)
    }
}

#[derive(Debug)]
pub struct GlobalDef {
    /// Whether this is a constant or not.
    pub mutable: bool,

    /// Name of the global variable.
    pub name: String,

    /// The type of the global variable.
    pub ty: Type,

    /// The initial value of the global variable.
    pub init: AstNodeBox,
}

impl GlobalDef {
    pub fn new_boxed(
        mutable: bool,
        name: String,
        ty: Type,
        init: AstNodeBox,
        span: Span,
    ) -> AstNodeBox {
        AstNode::new_boxed(
            AstNodeKind::GlobalDef(GlobalDef {
                mutable,
                name,
                ty,
                init,
            }),
            span,
        )
    }
}

#[derive(Debug)]
pub struct FunctionDecl {
    /// Name of the function.
    pub name: String,

    /// The type of the function.
    pub ty: Type,
}

impl FunctionDecl {
    pub fn new_boxed(name: String, ty: Type, span: Span) -> AstNodeBox {
        AstNode::new_boxed(AstNodeKind::FunctionDecl(FunctionDecl { name, ty }), span)
    }
}

#[derive(Debug)]
pub struct FunctionDef {
    /// Name of the function.
    pub name: String,

    /// The type of the function.
    pub ty: Type,

    /// The blocks of the function.
    pub blocks: Vec<AstNodeBox>,
}

impl FunctionDef {
    pub fn new_boxed(name: String, ty: Type, blocks: Vec<AstNodeBox>, span: Span) -> AstNodeBox {
        AstNode::new_boxed(
            AstNodeKind::FunctionDef(FunctionDef { name, ty, blocks }),
            span,
        )
    }
}

#[derive(Debug)]
pub struct Block {
    /// Name of the block.
    pub name: String,

    /// Parameters of the block.
    pub params: Vec<(Type, String)>,

    /// Instructions of the block.
    pub insts: Vec<AstNodeBox>,
}

impl Block {
    pub fn new_boxed(
        name: String,
        params: Vec<(Type, String)>,
        insts: Vec<AstNodeBox>,
        span: Span,
    ) -> AstNodeBox {
        AstNode::new_boxed(
            AstNodeKind::Block(Block {
                name,
                params,
                insts,
            }),
            span,
        )
    }
}

#[derive(Debug)]
pub struct Inst {
    /// Kind of the instruction.
    pub kind: InstKind,

    /// destination of the instruction
    pub dest: Option<String>,

    /// The operands of the instruction
    pub operands: Vec<AstNodeBox>,

    /// The type for alloc/load/call/gep instructions
    pub ty: Option<Type>,
}

impl Inst {
    pub(super) fn new_boxed(
        kind: InstKind,
        dest: Option<String>,
        operands: Vec<AstNodeBox>,
        span: Span,
    ) -> AstNodeBox {
        AstNode::new_boxed(
            AstNodeKind::Inst(Inst {
                kind,
                dest,
                operands,
                ty: None,
            }),
            span,
        )
    }

    pub(super) fn new_boxed_alloc(dest: String, ty: Type, span: Span) -> AstNodeBox {
        AstNode::new_boxed(
            AstNodeKind::Inst(Inst {
                kind: InstKind::Alloc,
                dest: Some(dest),
                operands: Vec::new(),
                ty: Some(ty),
            }),
            span,
        )
    }

    pub(super) fn new_boxed_load(
        dest: String,
        ty: Type,
        ptr: AstNodeBox,
        span: Span,
    ) -> AstNodeBox {
<<<<<<< HEAD
        let mut node = AstNode::new_boxed(AstNodeKind::Inst(Inst {
            kind: InstKind::Load,
            dest: Some(dest),
            operands: vec![ptr],
            ty: Some(ty),
        }));
        node.span = Some(span);
        node
=======
        AstNode::new_boxed(
            AstNodeKind::Inst(Inst {
                kind: InstKind::Load,
                dest: Some(dest),
                operands: vec![ptr],
                ty: Some(ty),
            }),
            span,
        )
>>>>>>> 213a4b5e
    }

    pub(super) fn new_boxed_cast(
        dest: String,
        op: CastOp,
        ty: Type,
        val: AstNodeBox,
        span: Span,
    ) -> AstNodeBox {
        AstNode::new_boxed(
            AstNodeKind::Inst(Inst {
                kind: InstKind::Cast(op),
                dest: Some(dest),
                operands: vec![val],
                ty: Some(ty),
            }),
            span,
        )
    }

    pub(super) fn new_boxed_call(
        dest: Option<String>,
        ty: Type,
        callee: AstNodeBox,
        span: Span,
    ) -> AstNodeBox {
<<<<<<< HEAD
        let mut node = AstNode::new_boxed(AstNodeKind::Inst(Inst {
            kind: InstKind::Call,
            dest,
            operands: vec![callee],
            ty: Some(ty),
        }));
        node.span = Some(span);
        node
=======
        AstNode::new_boxed(
            AstNodeKind::Inst(Inst {
                kind: InstKind::Call,
                dest,
                operands: vec![callee],
                ty: Some(ty),
            }),
            span,
        )
>>>>>>> 213a4b5e
    }

    pub(super) fn new_boxed_getelemptr(
        dest: String,
        ty: Type,
        operands: Vec<AstNodeBox>,
        span: Span,
    ) -> AstNodeBox {
        AstNode::new_boxed(
            AstNodeKind::Inst(Inst {
                kind: InstKind::GetElemPtr,
                dest: Some(dest),
                operands,
                ty: Some(ty),
            }),
            span,
        )
    }
}

#[derive(Debug)]
pub struct Array {
    pub elems: Vec<AstNodeBox>,
}

impl Array {
    pub fn new_boxed(elems: Vec<AstNodeBox>, span: Span) -> AstNodeBox {
        AstNode::new_boxed(AstNodeKind::Array(Array { elems }), span)
    }
}

#[derive(Debug)]
pub struct Struct {
    pub fields: Vec<AstNodeBox>,
}

impl Struct {
    pub fn new_boxed(fields: Vec<AstNodeBox>, span: Span) -> AstNodeBox {
        AstNode::new_boxed(AstNodeKind::Struct(Struct { fields }), span)
    }
}<|MERGE_RESOLUTION|>--- conflicted
+++ resolved
@@ -144,13 +144,7 @@
 
 impl Operand {
     pub fn new_boxed(ty: Option<Type>, value: AstNodeBox, span: Span) -> AstNodeBox {
-<<<<<<< HEAD
-        let mut node = AstNode::new_boxed(AstNodeKind::Operand(Operand { ty, value }));
-        node.span = Some(span);
-        node
-=======
         AstNode::new_boxed(AstNodeKind::Operand(Operand { ty, value }), span)
->>>>>>> 213a4b5e
     }
 }
 #[derive(Debug)]
@@ -320,16 +314,6 @@
         ptr: AstNodeBox,
         span: Span,
     ) -> AstNodeBox {
-<<<<<<< HEAD
-        let mut node = AstNode::new_boxed(AstNodeKind::Inst(Inst {
-            kind: InstKind::Load,
-            dest: Some(dest),
-            operands: vec![ptr],
-            ty: Some(ty),
-        }));
-        node.span = Some(span);
-        node
-=======
         AstNode::new_boxed(
             AstNodeKind::Inst(Inst {
                 kind: InstKind::Load,
@@ -339,7 +323,6 @@
             }),
             span,
         )
->>>>>>> 213a4b5e
     }
 
     pub(super) fn new_boxed_cast(
@@ -366,16 +349,6 @@
         callee: AstNodeBox,
         span: Span,
     ) -> AstNodeBox {
-<<<<<<< HEAD
-        let mut node = AstNode::new_boxed(AstNodeKind::Inst(Inst {
-            kind: InstKind::Call,
-            dest,
-            operands: vec![callee],
-            ty: Some(ty),
-        }));
-        node.span = Some(span);
-        node
-=======
         AstNode::new_boxed(
             AstNodeKind::Inst(Inst {
                 kind: InstKind::Call,
@@ -385,7 +358,6 @@
             }),
             span,
         )
->>>>>>> 213a4b5e
     }
 
     pub(super) fn new_boxed_getelemptr(
