use thiserror::Error;

use crate::ir::{
    builder::{
        BuilderErr, ConstantBuilder, GlobalValueBuilder, LocalBlockBuilder, LocalValueBuilder,
    },
    module::Module,
    types::Type,
    values::{Block, Function, Value},
};

use super::{
    ast::{Ast, AstNodeBox, AstNodeKind},
    tokens::Span,
    InstKind,
};

#[derive(Debug, Error)]
pub enum SemanticError {
    #[error("builder error: {0}")]
    BuilderErr(BuilderErr),

    #[error("name duplicated at {0:?}")]
    NameDuplicated(Span),

    #[error("value name not found at {0:?}")]
    ValueNameNotFound(Span),

    #[error("block name not found at {0:?}")]
    BlockNameNotFound(Span),
}

impl From<BuilderErr> for SemanticError {
    fn from(err: BuilderErr) -> Self {
        Self::BuilderErr(err)
    }
}

struct AstLoweringContext {
    module: Module,
}

impl AstLoweringContext {
    fn new(module_name: String) -> Self {
        Self {
            module: Module::new(module_name),
        }
    }
}

macro_rules! dfg_mut {
    ($module:expr, $function:expr) => {
        $module.function_data_mut($function).unwrap().dfg_mut()
    };
}

macro_rules! dfg {
    ($module:expr, $function:expr) => {
        $module.function_data($function).unwrap().dfg()
    };
}

macro_rules! layout_mut {
    ($module:expr, $function:expr) => {
        $module.function_data_mut($function).unwrap().layout_mut()
    };
}

impl Ast {
    pub fn into_ir(&self, name: String) -> Result<Module, SemanticError> {
        let mut ctx = AstLoweringContext::new(name);

        for item in self.items.iter() {
            match item.as_ref().kind {
                AstNodeKind::TypeDef(ref def) => {
                    Type::set_identified(def.name.clone(), def.ty.clone());
                    ctx.module.add_identified_type(def.name.clone());
                }
                AstNodeKind::GlobalDef(ref def) => {
                    let mutable = def.mutable;
                    let ty = def.ty.clone();
                    let name = def.name.clone();
                    let init = self.global_init_to_value(ty.clone(), &def.init, &mut ctx.module)?;
                    let value = ctx.module.builder().global_slot(init, mutable)?;
                    ctx.module
                        .assign_name(value, name)
                        .map_err(|_| AstSyntaxErr::NameDuplicated(def.init.span.clone()))?;
                }
                AstNodeKind::FunctionDecl(ref decl) => {
                    let name = decl.name.clone();
                    let ty = decl.ty.clone();
                    let function = ctx.module.builder().function_decl(name.clone(), ty)?;
<<<<<<< HEAD
                    ctx.map_global(name, function.into());
=======
                    ctx.module
                        .assign_name(function.into(), name)
                        .map_err(|_| AstSyntaxErr::NameDuplicated(item.span.clone()))?;
>>>>>>> b7e59455
                }
                AstNodeKind::FunctionDef(ref def) => {
                    let function = ctx
                        .module
                        .builder()
                        .function_def(def.name.clone(), def.ty.clone())?;
<<<<<<< HEAD
                    ctx.map_global(def.name.clone(), function.into());
=======
                    ctx.module
                        .assign_name(function.into(), def.name.clone())
                        .map_err(|_| AstSyntaxErr::NameDuplicated(item.span.clone()))?;
>>>>>>> b7e59455
                }
                _ => unreachable!(),
            }
        }

        for item in self.items.iter() {
            if let AstNodeKind::FunctionDef(ref def) = item.as_ref().kind {
                let function = ctx
                    .module
                    .get_value_by_name(&def.name)
                    .expect("function should be found in the context")
                    .into();

                for block_node in def.blocks.iter() {
                    match block_node.as_ref().kind {
                        AstNodeKind::Block(ref ast_block) => {
                            let mut params = Vec::new();
                            for (param_type, param_name) in ast_block.params.iter() {
                                let value = dfg_mut!(ctx.module, function)
                                    .builder()
                                    .block_param(param_type.clone())?;

                                params.push(value);
<<<<<<< HEAD
                                ctx.map_local(param_name.clone(), value);

                                dfg_mut!(ctx.module, function)
=======
                                dfg!(ctx.module, function)
>>>>>>> b7e59455
                                    .assign_local_value_name(value, param_name.clone())
                                    .map_err(|_| SemanticError::NameDuplicated(block_node.span))?;
                            }
                            let block: Block =
                                dfg_mut!(ctx.module, function).builder().block(params)?;
<<<<<<< HEAD
                            ctx.map_block(ast_block.name.clone(), block);

                            dfg_mut!(ctx.module, function)
=======
                            dfg!(ctx.module, function)
>>>>>>> b7e59455
                                .assign_block_name(block, ast_block.name.clone())
                                .map_err(|_| SemanticError::NameDuplicated(block_node.span))?;

                            layout_mut!(ctx.module, function)
                                .append_block(block)
                                .unwrap();
                        }
                        _ => unreachable!(),
                    }
                }

                for block_node in def.blocks.iter() {
                    match block_node.as_ref().kind {
                        AstNodeKind::Block(ref ast_block) => {
<<<<<<< HEAD
                            let block: Block = ctx
                                .get_block(&ast_block.name)
                                .ok_or(SemanticError::BlockNameNotFound(block_node.span))?;
=======
                            let block: Block = dfg!(ctx.module, function)
                                .get_block_by_name(&ast_block.name)
                                .ok_or(AstSyntaxErr::BlockNameNotFound(block_node.span.clone()))?;
>>>>>>> b7e59455

                            for inst_node in ast_block.insts.iter() {
                                let inst =
                                    self.inst_to_value(inst_node, &mut ctx, function)?.into();
                                layout_mut!(ctx.module, function)
                                    .append_inst(inst, block)
                                    .unwrap();
                            }
                        }
                        _ => unreachable!(),
                    }
                }
            }
        }

        Ok(ctx.module)
    }

    fn inst_to_value(
        &self,
        inst: &AstNodeBox,
        ctx: &mut AstLoweringContext,
        function: Function,
    ) -> Result<Value, SemanticError> {
        match inst.as_ref().kind {
            AstNodeKind::Inst(ref ast_inst) => {
                let value = match &ast_inst.kind {
                    InstKind::Binary(op) => {
                        let lhs = self.operand_to_value(&ast_inst.operands[0], ctx, function)?;
                        let rhs = self.operand_to_value(&ast_inst.operands[1], ctx, function)?;

                        dfg_mut!(ctx.module, function)
                            .builder()
                            .binary(op.clone(), lhs, rhs)?
                    }
                    InstKind::Unary(op) => {
                        let operand =
                            self.operand_to_value(&ast_inst.operands[0], ctx, function)?;

                        dfg_mut!(ctx.module, function)
                            .builder()
                            .unary(op.clone(), operand)?
                    }
                    InstKind::Store => {
                        let val = self.operand_to_value(&ast_inst.operands[0], ctx, function)?;
                        let ptr = self.operand_to_value(&ast_inst.operands[1], ctx, function)?;

                        dfg_mut!(ctx.module, function).builder().store(val, ptr)?
                    }
                    InstKind::Load => {
                        let ptr = self.operand_to_value(&ast_inst.operands[0], ctx, function)?;

                        dfg_mut!(ctx.module, function)
                            .builder()
                            .load(ast_inst.ty.clone().unwrap(), ptr)?
                    }
                    InstKind::Cast(op) => {
                        let val = self.operand_to_value(&ast_inst.operands[0], ctx, function)?;

                        dfg_mut!(ctx.module, function).builder().cast(
                            op.clone(),
                            ast_inst.ty.clone().unwrap(),
                            val,
                        )?
                    }
                    InstKind::Alloc => dfg_mut!(ctx.module, function)
                        .builder()
                        .alloc(ast_inst.ty.clone().unwrap())?,
                    InstKind::Jump => {
                        let (name, args) = match ast_inst.operands[0].as_ref().kind {
                            AstNodeKind::Callee(ref callee) => {
                                let mut args = Vec::new();
                                for arg in callee.args.iter() {
                                    let value = self.operand_to_value(arg, ctx, function)?;
                                    args.push(value);
                                }
                                (callee.name.clone(), args)
                            }
                            _ => unreachable!(),
                        };

<<<<<<< HEAD
                        let block = ctx
                            .get_block(&name)
                            .ok_or(SemanticError::BlockNameNotFound(ast_inst.operands[0].span))?;
=======
                        let block = dfg_mut!(ctx.module, function)
                            .get_block_by_name(&name)
                            .ok_or(AstSyntaxErr::BlockNameNotFound(
                                ast_inst.operands[0].span.clone(),
                            ))?;
>>>>>>> b7e59455

                        dfg_mut!(ctx.module, function).builder().jump(block, args)?
                    }
                    InstKind::Branch => {
                        let cond = self.operand_to_value(&ast_inst.operands[0], ctx, function)?;
                        let (then_name, then_args) = match ast_inst.operands[1].as_ref().kind {
                            AstNodeKind::Callee(ref callee) => {
                                let mut args = Vec::new();
                                for arg in callee.args.iter() {
                                    let value = self.operand_to_value(arg, ctx, function)?;
                                    args.push(value);
                                }
                                (callee.name.clone(), args)
                            }
                            _ => unreachable!(),
                        };
                        let (else_name, else_args) = match ast_inst.operands[2].as_ref().kind {
                            AstNodeKind::Callee(ref callee) => {
                                let mut args = Vec::new();
                                for arg in callee.args.iter() {
                                    let value = self.operand_to_value(arg, ctx, function)?;
                                    args.push(value);
                                }
                                (callee.name.clone(), args)
                            }
                            _ => unreachable!(),
                        };
<<<<<<< HEAD
                        let then_block = ctx
                            .get_block(&then_name)
                            .ok_or(SemanticError::BlockNameNotFound(ast_inst.operands[1].span))?;

                        let else_block = ctx
                            .get_block(&else_name)
                            .ok_or(SemanticError::BlockNameNotFound(ast_inst.operands[2].span))?;
=======
                        let then_block = dfg_mut!(ctx.module, function)
                            .get_block_by_name(&then_name)
                            .ok_or(AstSyntaxErr::BlockNameNotFound(
                                ast_inst.operands[1].span.clone(),
                            ))?;

                        let else_block = dfg_mut!(ctx.module, function)
                            .get_block_by_name(&else_name)
                            .ok_or(AstSyntaxErr::BlockNameNotFound(
                                ast_inst.operands[2].span.clone(),
                            ))?;
>>>>>>> b7e59455

                        dfg_mut!(ctx.module, function)
                            .builder()
                            .branch(cond, then_block, else_block, then_args, else_args)?
                    }
                    InstKind::Return => {
                        let value = if ast_inst.operands.is_empty() {
                            None
                        } else {
                            let value =
                                self.operand_to_value(&ast_inst.operands[0], ctx, function)?;
                            Some(value)
                        };

                        dfg_mut!(ctx.module, function).builder().return_(value)?
                    }
                    InstKind::Call => {
                        let (name, args) = match ast_inst.operands[0].as_ref().kind {
                            AstNodeKind::Callee(ref callee) => {
                                let mut args = Vec::new();
                                for arg in callee.args.iter() {
                                    let value = self.operand_to_value(arg, ctx, function)?;
                                    args.push(value);
                                }
                                (callee.name.clone(), args)
                            }
                            _ => unreachable!(),
                        };
<<<<<<< HEAD
                        let callee = ctx
                            .get_value(&name)
                            .ok_or(SemanticError::ValueNameNotFound(ast_inst.operands[0].span))?;
=======
                        let callee = dfg_mut!(ctx.module, function)
                            .get_value_by_name(&name)
                            .ok_or(AstSyntaxErr::ValueNameNotFound(
                                ast_inst.operands[0].span.clone(),
                            ))?;
>>>>>>> b7e59455

                        dfg_mut!(ctx.module, function).builder().call(
                            ast_inst.ty.clone().unwrap(),
                            callee,
                            args,
                        )?
                    }
                    InstKind::GetElemPtr => {
                        let ptr = self.operand_to_value(&ast_inst.operands[0], ctx, function)?;
                        let mut indices = Vec::new();
                        for index in ast_inst.operands.iter().skip(1) {
                            let value = self.operand_to_value(index, ctx, function)?;
                            indices.push(value);
                        }

                        dfg_mut!(ctx.module, function).builder().getelemptr(
                            ptr,
                            ast_inst.ty.clone().unwrap(),
                            indices,
                        )?
                    }
                };
                if ast_inst.dest.is_some() {
                    dfg_mut!(ctx.module, function)
                        .assign_local_value_name(value, ast_inst.dest.clone().unwrap())
                        .map_err(|_| SemanticError::NameDuplicated(inst.span))?;
                }
                Ok(value)
            }
            _ => unreachable!(),
        }
    }

    fn operand_to_value(
        &self,
        operand: &AstNodeBox,
        ctx: &mut AstLoweringContext,
        function: Function,
    ) -> Result<Value, SemanticError> {
        match operand.as_ref().kind {
            AstNodeKind::Operand(ref operand) => match operand.value.as_ref().kind {
                AstNodeKind::GlobalIdent(ref name) => ctx
<<<<<<< HEAD
                    .get_value(name)
                    .ok_or(SemanticError::ValueNameNotFound(operand.value.span)),
                AstNodeKind::LocalIdent(ref name) => ctx
                    .get_value(name)
                    .ok_or(SemanticError::ValueNameNotFound(operand.value.span)),
=======
                    .module
                    .get_value_by_name(name)
                    .ok_or(AstSyntaxErr::ValueNameNotFound(operand.value.span.clone())),
                AstNodeKind::LocalIdent(ref name) => dfg!(ctx.module, function)
                    .get_local_value_by_name(name)
                    .ok_or(AstSyntaxErr::ValueNameNotFound(operand.value.span.clone())),
>>>>>>> b7e59455
                AstNodeKind::Bytes(ref bytes) => {
                    if let Some(ref ty) = operand.ty {
                        dfg_mut!(ctx.module, function)
                            .builder()
                            .bytes(ty.clone(), bytes.clone())
                            .map_err(|e| e.into())
                    } else {
                        panic!("type not found for local constant")
                    }
                }
                AstNodeKind::Zero => {
                    if let Some(ref ty) = operand.ty {
                        dfg_mut!(ctx.module, function)
                            .builder()
                            .zero(ty.clone())
                            .map_err(|e| e.into())
                    } else {
                        panic!("type not found for local zero value")
                    }
                }
                AstNodeKind::Undef => {
                    if let Some(ref ty) = operand.ty {
                        dfg_mut!(ctx.module, function)
                            .builder()
                            .undef(ty.clone())
                            .map_err(|e| e.into())
                    } else {
                        panic!("type not found for local undef value")
                    }
                }
                _ => unreachable!(),
            },
            _ => unreachable!(),
        }
    }

    fn global_init_to_value(
        &self,
        ty: Type,
        init: &AstNodeBox,
        module: &mut Module,
    ) -> Result<Value, SemanticError> {
        let value = match init.as_ref().kind {
            AstNodeKind::Array(ref array) => {
                let (_size, elem_type) =
                    ty.as_array().ok_or(BuilderErr::InvalidType(ty.clone()))?;
                let mut values = Vec::new();
                for elem in array.elems.iter() {
                    let value = self.global_init_to_value(elem_type.clone(), elem, module)?;
                    values.push(value);
                }

                module.builder().array(ty, values)?
            }
            AstNodeKind::Struct(ref struct_) => {
                let struct_ty = ty.as_struct().ok_or(BuilderErr::InvalidType(ty.clone()))?;
                let mut values = Vec::new();
                for (i, field) in struct_.fields.iter().enumerate() {
                    let value = self.global_init_to_value(struct_ty[i].clone(), field, module)?;
                    values.push(value);
                }
                module.builder().struct_(ty, values)?
            }
            AstNodeKind::Bytes(ref bytes) => module.builder().bytes(ty, bytes.clone())?,
            AstNodeKind::Zero => module.builder().zero(ty)?,
            AstNodeKind::Undef => module.builder().undef(ty)?,
            _ => unreachable!(),
        };
        Ok(value)
    }
}<|MERGE_RESOLUTION|>--- conflicted
+++ resolved
@@ -84,32 +84,24 @@
                     let value = ctx.module.builder().global_slot(init, mutable)?;
                     ctx.module
                         .assign_name(value, name)
-                        .map_err(|_| AstSyntaxErr::NameDuplicated(def.init.span.clone()))?;
+                        .map_err(|_| SemanticError::NameDuplicated(def.init.span.clone()))?;
                 }
                 AstNodeKind::FunctionDecl(ref decl) => {
                     let name = decl.name.clone();
                     let ty = decl.ty.clone();
                     let function = ctx.module.builder().function_decl(name.clone(), ty)?;
-<<<<<<< HEAD
-                    ctx.map_global(name, function.into());
-=======
                     ctx.module
                         .assign_name(function.into(), name)
-                        .map_err(|_| AstSyntaxErr::NameDuplicated(item.span.clone()))?;
->>>>>>> b7e59455
+                        .map_err(|_| SemanticError::NameDuplicated(item.span.clone()))?;
                 }
                 AstNodeKind::FunctionDef(ref def) => {
                     let function = ctx
                         .module
                         .builder()
                         .function_def(def.name.clone(), def.ty.clone())?;
-<<<<<<< HEAD
-                    ctx.map_global(def.name.clone(), function.into());
-=======
                     ctx.module
                         .assign_name(function.into(), def.name.clone())
-                        .map_err(|_| AstSyntaxErr::NameDuplicated(item.span.clone()))?;
->>>>>>> b7e59455
+                        .map_err(|_| SemanticError::NameDuplicated(item.span.clone()))?;
                 }
                 _ => unreachable!(),
             }
@@ -133,25 +125,13 @@
                                     .block_param(param_type.clone())?;
 
                                 params.push(value);
-<<<<<<< HEAD
-                                ctx.map_local(param_name.clone(), value);
-
-                                dfg_mut!(ctx.module, function)
-=======
                                 dfg!(ctx.module, function)
->>>>>>> b7e59455
                                     .assign_local_value_name(value, param_name.clone())
                                     .map_err(|_| SemanticError::NameDuplicated(block_node.span))?;
                             }
                             let block: Block =
                                 dfg_mut!(ctx.module, function).builder().block(params)?;
-<<<<<<< HEAD
-                            ctx.map_block(ast_block.name.clone(), block);
-
-                            dfg_mut!(ctx.module, function)
-=======
                             dfg!(ctx.module, function)
->>>>>>> b7e59455
                                 .assign_block_name(block, ast_block.name.clone())
                                 .map_err(|_| SemanticError::NameDuplicated(block_node.span))?;
 
@@ -166,15 +146,9 @@
                 for block_node in def.blocks.iter() {
                     match block_node.as_ref().kind {
                         AstNodeKind::Block(ref ast_block) => {
-<<<<<<< HEAD
-                            let block: Block = ctx
-                                .get_block(&ast_block.name)
-                                .ok_or(SemanticError::BlockNameNotFound(block_node.span))?;
-=======
                             let block: Block = dfg!(ctx.module, function)
                                 .get_block_by_name(&ast_block.name)
-                                .ok_or(AstSyntaxErr::BlockNameNotFound(block_node.span.clone()))?;
->>>>>>> b7e59455
+                                .ok_or(SemanticError::BlockNameNotFound(block_node.span.clone()))?;
 
                             for inst_node in ast_block.insts.iter() {
                                 let inst =
@@ -256,17 +230,11 @@
                             _ => unreachable!(),
                         };
 
-<<<<<<< HEAD
-                        let block = ctx
-                            .get_block(&name)
-                            .ok_or(SemanticError::BlockNameNotFound(ast_inst.operands[0].span))?;
-=======
                         let block = dfg_mut!(ctx.module, function)
                             .get_block_by_name(&name)
-                            .ok_or(AstSyntaxErr::BlockNameNotFound(
+                            .ok_or(SemanticError::BlockNameNotFound(
                                 ast_inst.operands[0].span.clone(),
                             ))?;
->>>>>>> b7e59455
 
                         dfg_mut!(ctx.module, function).builder().jump(block, args)?
                     }
@@ -294,27 +262,17 @@
                             }
                             _ => unreachable!(),
                         };
-<<<<<<< HEAD
-                        let then_block = ctx
-                            .get_block(&then_name)
-                            .ok_or(SemanticError::BlockNameNotFound(ast_inst.operands[1].span))?;
-
-                        let else_block = ctx
-                            .get_block(&else_name)
-                            .ok_or(SemanticError::BlockNameNotFound(ast_inst.operands[2].span))?;
-=======
                         let then_block = dfg_mut!(ctx.module, function)
                             .get_block_by_name(&then_name)
-                            .ok_or(AstSyntaxErr::BlockNameNotFound(
+                            .ok_or(SemanticError::BlockNameNotFound(
                                 ast_inst.operands[1].span.clone(),
                             ))?;
 
                         let else_block = dfg_mut!(ctx.module, function)
                             .get_block_by_name(&else_name)
-                            .ok_or(AstSyntaxErr::BlockNameNotFound(
+                            .ok_or(SemanticError::BlockNameNotFound(
                                 ast_inst.operands[2].span.clone(),
                             ))?;
->>>>>>> b7e59455
 
                         dfg_mut!(ctx.module, function)
                             .builder()
@@ -343,17 +301,11 @@
                             }
                             _ => unreachable!(),
                         };
-<<<<<<< HEAD
-                        let callee = ctx
-                            .get_value(&name)
-                            .ok_or(SemanticError::ValueNameNotFound(ast_inst.operands[0].span))?;
-=======
                         let callee = dfg_mut!(ctx.module, function)
                             .get_value_by_name(&name)
-                            .ok_or(AstSyntaxErr::ValueNameNotFound(
+                            .ok_or(SemanticError::ValueNameNotFound(
                                 ast_inst.operands[0].span.clone(),
                             ))?;
->>>>>>> b7e59455
 
                         dfg_mut!(ctx.module, function).builder().call(
                             ast_inst.ty.clone().unwrap(),
@@ -396,20 +348,12 @@
         match operand.as_ref().kind {
             AstNodeKind::Operand(ref operand) => match operand.value.as_ref().kind {
                 AstNodeKind::GlobalIdent(ref name) => ctx
-<<<<<<< HEAD
-                    .get_value(name)
-                    .ok_or(SemanticError::ValueNameNotFound(operand.value.span)),
-                AstNodeKind::LocalIdent(ref name) => ctx
-                    .get_value(name)
-                    .ok_or(SemanticError::ValueNameNotFound(operand.value.span)),
-=======
                     .module
                     .get_value_by_name(name)
-                    .ok_or(AstSyntaxErr::ValueNameNotFound(operand.value.span.clone())),
+                    .ok_or(SemanticError::ValueNameNotFound(operand.value.span.clone())),
                 AstNodeKind::LocalIdent(ref name) => dfg!(ctx.module, function)
                     .get_local_value_by_name(name)
-                    .ok_or(AstSyntaxErr::ValueNameNotFound(operand.value.span.clone())),
->>>>>>> b7e59455
+                    .ok_or(SemanticError::ValueNameNotFound(operand.value.span.clone())),
                 AstNodeKind::Bytes(ref bytes) => {
                     if let Some(ref ty) = operand.ty {
                         dfg_mut!(ctx.module, function)
