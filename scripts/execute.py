#! /usr/bin/env python3

import argparse
import difflib
import os
import shutil
import subprocess
from typing import Any, Dict
import re
import datetime
import csv

##### VERY CRAPPY SCRIPT, MAYBE REFACTOR LATER #####


def check_file(file1, file2, diff_file):
    with open(file1, "r") as f1, open(file2, "r") as f2:
        diff = difflib.unified_diff(
            list(map(lambda x: x.strip(), f1.readlines())),
            list(map(lambda x: x.strip(), f2.readlines())),
            fromfile=file1,
            tofile=file2,
        )
        diff_list = list(diff)

        if diff_file is not None:
            with open(diff_file, "w") as f:
                f.writelines(diff_list)

        if len(diff_list) > 0:
            # compare float number with 1e-6 precision
            f1.seek(0)
            f2.seek(0)
            str1 = re.split(r"[ \n]", f1.read())
            str2 = re.split(r"[ \n]", f2.read())
            str1 = list(filter(lambda x: x != "", str1))
            str2 = list(filter(lambda x: x != "", str2))
            if len(str1) != len(str2):
                return False
            for i in range(len(str1)):
                if str1[i] != str2[i]:
                    try:
                        float1 = float.fromhex(str1[i])
                        float2 = float.fromhex(str2[i])
                        if abs(float1 - float2) > 1e-6:
                            return False
                    except:
                        return False

        return True


def execute(command, timeout) -> Dict[str, Any]:
    try:
        result = subprocess.run(
            command,
            shell=True,
            timeout=timeout,
            stdout=subprocess.PIPE,
            stderr=subprocess.PIPE,
            universal_newlines=True,
        )

        return {
            "returncode": result.returncode,
            "stdout": result.stdout,
            "stderr": result.stderr,
        }

    except subprocess.TimeoutExpired:
        return {
            "returncode": None,
            "stdout": "",
            "stderr": "TIMEOUT",
        }
    except Exception as e:
        return {
            "returncode": None,
            "stdout": "",
            "stderr": str(e),
        }


def execute_testcase(executable, input_file, output_file, timeout, std_output_file):
    command = (
        f"{executable} <{input_file} >{output_file}"
        if input_file is not None
        else f"{executable} >{output_file}"
    )
    try:
        result = subprocess.run(
            command,
            shell=True,
            timeout=timeout,
            stdout=subprocess.PIPE,
            stderr=subprocess.PIPE,
            universal_newlines=True,
        )

        # Get time from stderr using regex
        # Add result into us (microseconds)
        # Format: TOTAL: xH-xM-xS-xus
        # e.g. TOTAL: 0H-0M-3S-940755us
        time = re.search(r"TOTAL: (\d+)H-(\d+)M-(\d+)S-(\d+)us", result.stderr)
        if time:
            time = (
                int(time.group(1)) * 3600 * 1000000
                + int(time.group(2)) * 60 * 1000000
                + int(time.group(3)) * 1000000
                + int(time.group(4))
            )
        else:
            time = -1

        need_newline = False
        with open(output_file, "r") as f:
            content = f.read()
            if len(content) > 0:
                if not content.endswith("\n"):
                    need_newline = True

        # add return code to the last line of out file
        with open(output_file, "a+") as f:
            if need_newline:
                f.write("\n")
            f.write(str(result.returncode))
            f.write("\n")

        is_equal = check_file(output_file, std_output_file, None)

        if is_equal:
            return ("AC", time)
        else:
            return ("WA", -1)

    except subprocess.TimeoutExpired:
        return ("TLE", -1)

    except Exception as e:
        print(e)
        return ("RE", -1)


def test_native(
    executable_path: str,
    testcase_dir: str,
    output_dir: str,
    runtime_lib_dir: str,
    exec_timeout: int,
    opt_level: int,
    csv_path: str,
    is_performance: bool = False,
):

    testcase_list = []

    def dfs(curr_dir: str):
        dir_list = sorted(os.listdir(curr_dir))

        for file_or_dir in dir_list:
            full_path = os.path.join(curr_dir, file_or_dir)

            if os.path.isfile(full_path) and full_path.endswith(".sy"):
                testcase_list.append(full_path.rsplit(".", 1)[0])

            elif os.path.isdir(full_path):
                dfs(full_path)

    dfs(testcase_dir)

    result = []

    # create csv file if not exist
    if not os.path.isfile(csv_path):
        with open(csv_path, "w+") as f:
            csv_writer = csv.DictWriter(f, fieldnames=["time", "commit"])
            csv_writer.writeheader()

    with open(csv_path, "r") as f:
        csv_reader = csv.DictReader(f)
        for row in csv_reader:
            result.append(row)

    result.append({})

    test_time = datetime.datetime.now().strftime("%Y-%m-%d %H:%M:%S")

    commit_message = execute("git log -1 --pretty='%h %s'", exec_timeout)["stdout"]

    result[-1]["time"] = test_time
    result[-1]["commit"] = commit_message

    for testcase in testcase_list:

        basename: str = os.path.basename(testcase)

        in_path = f"{testcase}.in"

        std_out_path = f"{testcase}.out"
        if not os.path.isfile(in_path):
            in_path = None

        asm_path = os.path.join(output_dir, f"{basename}.s")
        exec_path = os.path.join(output_dir, f"{basename}")

        command = f"{executable_path} -S -o {asm_path} {testcase}.sy -O{opt_level}"

        execute(command, exec_timeout)

        command = f"gcc {asm_path} -L{runtime_lib_dir} -lsylib -o {exec_path}"

        execute(command, exec_timeout)

        status, time = execute_testcase(
            exec_path,
            in_path,
            f"{output_dir}/{basename}.out",
            exec_timeout,
            std_out_path,
        )

        print(f"{testcase}: {status} {time}")

        result[-1][basename] = f"{time}({status})"

    if is_performance:
        with open(csv_path, "w+") as f:
            csv_writer = csv.DictWriter(f, fieldnames=result[0].keys())
            csv_writer.writeheader()
            csv_writer.writerows(result)


def parse_args():
    parser = argparse.ArgumentParser()
    parser.add_argument("--timeout", type=int, default=600)
    parser.add_argument("--opt-level", type=int, default=0)
    parser.add_argument("--output-dir", default="./output")
    parser.add_argument("--testcase-dir", default="./tests/sysy")
    parser.add_argument("--runtime-lib-dir", default="./sysy-runtime-lib")
    parser.add_argument("--csv-file", default="./result.csv")

    parser.add_argument("--executable-path", default="./target/release/compiler")

    parser.add_argument("--no-compile", action="store_true", default=False)
    parser.add_argument("--no-test", action="store_true", default=False)

    parser.add_argument("--native", action="store_true", default=False)

    parser.add_argument("--performance", action="store_true", default=False)

    return parser.parse_args()


def compile(timeout: int):
    command = f"cargo build --release"

    print(f"BUILDING")
    result = execute(command, timeout=timeout)

    print(result["stdout"])

    if result["returncode"] != 0:
        print("BUILDING FAILED.\n")
        print(result["stderr"])
        exit(1)
    else:
        print("BUILDING FINISHED.\n")


def log(logfile, command, exec_result):
    logfile.write(f"EXECUTE: {command}\n")
    logfile.write(f"STDOUT:\n")
    logfile.write(exec_result["stdout"])
    logfile.write(f"STDERR:\n")
    logfile.write(exec_result["stderr"])
    logfile.write(f"\n")


def test(
    executable_path: str,
    testcase_dir: str,
    output_dir: str,
    runtime_lib_dir: str,
    exec_timeout: int,
    opt_level: int,
):

    testcase_list = []

    def dfs(curr_dir: str):
        dir_list = sorted(os.listdir(curr_dir))

        for file_or_dir in dir_list:
            full_path = os.path.join(curr_dir, file_or_dir)

            if os.path.isfile(full_path) and full_path.endswith(".sy"):
                testcase_list.append(full_path.rsplit(".", 1)[0])

            elif os.path.isdir(full_path):
                dfs(full_path)

    dfs(testcase_dir)

    result_md = f"# Test Result\n\n"
    testcase_cnt = len(testcase_list)
    correct_cnt = 0
    result_md_table = f"| Testcase | Status |\n"
    result_md_table += f"| -------- | ------ |\n"

    for testcase in testcase_list:
        basename: str = os.path.basename(testcase)

        in_path = f"{testcase}.in"

        std_out_path = f"{testcase}.out"
        if not os.path.isfile(in_path):
            in_path = None

        ast_path = os.path.join(output_dir, f"{basename}.ast")
        ir_path = os.path.join(output_dir, f"{basename}.orzir")
        asm_path = os.path.join(output_dir, f"{basename}.s")
        clang_asm_path = os.path.join(output_dir, f"{basename}.clang.s")
        out_path = os.path.join(output_dir, f"{basename}.out")
        exec_path = os.path.join(output_dir, f"{basename}")
        diff_path = os.path.join(output_dir, f"{basename}.diff")

        log_path = os.path.join(output_dir, f"{basename}.log")
        log_file = open(log_path, "w")

<<<<<<< HEAD
        command = (
            f"clang --target=riscv64 -march=rv64imafdc_zba_zbb -Wno-implicit-function-declaration -w -xc -O3 -S {testcase}.sy"
            f" -o {clang_asm_path}"
        )

        exec_result = execute(command, exec_timeout)
        log(log_file, command, exec_result)

        if exec_result["returncode"] is None or exec_result["stderr"] != "":
            result_md_table += f"| `{testcase}` | 😢 CE |\n"
            print(f"\033[33m[  ERROR  ] (clang CE)\033[0m {testcase}, see: ", log_path)
            continue
=======
        # command = (
        #     f"clang --target=riscv64 -march=rv64imafdc_zba_zbb -w -xc -Wno-implicit-function-declaration -O3 -S {testcase}.sy"
        #     f" -o {clang_asm_path}"
        # )

        # exec_result = execute(command, exec_timeout)
        # log(log_file, command, exec_result)

        # if exec_result["returncode"] is None or exec_result["stderr"] != "":
        #     result_md_table += f"| `{testcase}` | 😢 CE |\n"
        #     print(f"\033[33m[  ERROR  ] (clang CE)\033[0m {testcase}, see: ", log_path)
        #     continue
>>>>>>> d25684ad

        command = (
            f"{executable_path} -S "
            f"-o {asm_path} "
            f"{testcase}.sy "
            # f'--emit-ast {ast_path} ' # AST will cause TLE on some cases.
            f"--emit-ir {ir_path} "
            f"--emit-vcode {asm_path}.vcode "
            f"-O{opt_level}"
        )

        exec_result = execute(command, exec_timeout)
        log(log_file, command, exec_result)

        if exec_result["returncode"] is None or exec_result["returncode"] != 0:
            if exec_result["stderr"] == "TIMEOUT":
                result_md_table += f"| `{testcase}` | ⚠️ orzcc TLE |\n"
                print(f"\033[33m[  ERROR  ](orzcc TLE)\033[0m {testcase}")
            else:
                result_md_table += f"| `{testcase}` | ⚠️ orzcc RE |\n"
                print(f"\033[35m[  ERROR  ] (orzcc RE)\033[0m {testcase}")

            continue

        command = (
            f"riscv64-linux-gnu-gcc {asm_path}"
            f" -L{runtime_lib_dir} -lsylib -o {exec_path}"
        )

        exec_result = execute(command, exec_timeout)
        log(log_file, command, exec_result)

        if exec_result["returncode"] is None or exec_result["stderr"] != "":
            result_md_table += f"| `{testcase}` | 😢 CE |\n"
            print(f"\033[33m[  ERROR  ] (CE)\033[0m {testcase}, see: ", log_path)
            continue

        command = (
            (
                f"qemu-riscv64 -cpu rv64,zba=true,zbb=true -L /usr/riscv64-linux-gnu {exec_path}"
                f" >{out_path}"
            )
            if in_path is None
            else (
                f"qemu-riscv64 -cpu rv64,zba=true,zbb=true -L /usr/riscv64-linux-gnu {exec_path}"
                f" <{in_path} >{out_path}"
            )
        )

        exec_result = execute(command, exec_timeout)

        need_newline = False
        with open(out_path, "r") as f:
            content = f.read()
            if len(content) > 0:
                if not content.endswith("\n"):
                    need_newline = True

        # add return code to the last line of out file
        with open(out_path, "a+") as f:
            if need_newline:
                f.write("\n")
            f.write(str(exec_result["returncode"]))
            f.write("\n")

        is_equal = check_file(out_path, std_out_path, diff_path)

        if exec_result["returncode"] is None:
            if exec_result["stderr"] == "TIMEOUT":
                result_md_table += f"| `{testcase}` | ⏱️ TLE |\n"
                print(f"\033[33m[  ERROR  ] (TLE)\033[0m {testcase}, check: {asm_path}")
            else:
                # SOS icon
                result_md_table += f"| `{testcase}` | 🆘 RE |\n"
                print(f"\033[35m[  ERROR  ] (RE)\033[0m {testcase}, see: {log_path}")
        elif is_equal:
            correct_cnt += 1
            result_md_table += f"| `{testcase}` | ✅ AC |\n"
            print(f"\033[32m[ CORRECT ] (AC)\033[0m {testcase}")
        else:
            result_md_table += f"| `{testcase}` | ❌ WA |\n"
            print(f"\033[31m[  ERROR  ] (WA)\033[0m {testcase}, see: {log_path}")

        log(log_file, command, exec_result)

    result_md += f"Passed {correct_cnt}/{testcase_cnt} testcases.\n\n"

    print(f"Passed {correct_cnt}/{testcase_cnt} testcases.")

    result_md += result_md_table

    with open(f"{output_dir}/result.md", "w") as f:
        f.write(result_md)


def main():
    args = parse_args()

    if not args.no_compile:
        compile(args.timeout)

    if not args.no_test:
        if os.path.exists(args.output_dir):
            shutil.rmtree(args.output_dir)

        if not os.path.exists(args.output_dir):
            os.makedirs(args.output_dir)

        if args.native:
            # wait for cooling
            import time

            time.sleep(5)

            test_native(
                args.executable_path,
                args.testcase_dir,
                args.output_dir,
                args.runtime_lib_dir,
                args.timeout,
                args.opt_level,
                args.csv_file,
                args.performance,
            )
        else:
            test(
                args.executable_path,
                args.testcase_dir,
                args.output_dir,
                args.runtime_lib_dir,
                args.timeout,
                args.opt_level,
            )


if __name__ == "__main__":
    main()<|MERGE_RESOLUTION|>--- conflicted
+++ resolved
@@ -327,20 +327,6 @@
         log_path = os.path.join(output_dir, f"{basename}.log")
         log_file = open(log_path, "w")
 
-<<<<<<< HEAD
-        command = (
-            f"clang --target=riscv64 -march=rv64imafdc_zba_zbb -Wno-implicit-function-declaration -w -xc -O3 -S {testcase}.sy"
-            f" -o {clang_asm_path}"
-        )
-
-        exec_result = execute(command, exec_timeout)
-        log(log_file, command, exec_result)
-
-        if exec_result["returncode"] is None or exec_result["stderr"] != "":
-            result_md_table += f"| `{testcase}` | 😢 CE |\n"
-            print(f"\033[33m[  ERROR  ] (clang CE)\033[0m {testcase}, see: ", log_path)
-            continue
-=======
         # command = (
         #     f"clang --target=riscv64 -march=rv64imafdc_zba_zbb -w -xc -Wno-implicit-function-declaration -O3 -S {testcase}.sy"
         #     f" -o {clang_asm_path}"
@@ -353,7 +339,6 @@
         #     result_md_table += f"| `{testcase}` | 😢 CE |\n"
         #     print(f"\033[33m[  ERROR  ] (clang CE)\033[0m {testcase}, see: ", log_path)
         #     continue
->>>>>>> d25684ad
 
         command = (
             f"{executable_path} -S "
